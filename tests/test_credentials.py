--- conflicted
+++ resolved
@@ -57,18 +57,6 @@
         )
 
 
-<<<<<<< HEAD
-@pytest.mark.parametrize("method_project", [None, "override_project"])
-@pytest.mark.parametrize(
-    "get_client", ["get_cloud_storage_client", "get_bigquery_client"]
-)
-def test_get_client(method_project, get_client, oauth2_credentials, storage_client):
-    project = "test_project"
-    client = getattr(
-        GcpCredentials(service_account_info=SERVICE_ACCOUNT_INFOS[0], project=project),
-        get_client,
-    )(project=method_project)
-=======
 @pytest.mark.parametrize("override_project", [None, "override_project"])
 def test_get_cloud_storage_client(override_project, oauth2_credentials, storage_client):
     project = "test_project"
@@ -76,7 +64,6 @@
         service_account_info=SERVICE_ACCOUNT_INFOS[0],
         project=project,
     ).get_cloud_storage_client(project=override_project)
->>>>>>> 7b66745f
     assert client.credentials == SERVICE_ACCOUNT_INFOS[0]
 
     if override_project is None:
