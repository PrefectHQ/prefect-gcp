--- conflicted
+++ resolved
@@ -6,22 +6,13 @@
 from .aiplatform import VertexAICustomTrainingJob  # noqa
 from .bigquery import BigQueryWarehouse  # noqa
 from .cloud_run import CloudRunJob  # noqa
-<<<<<<< HEAD
 from .cloud_run_v2 import CloudRunJobV2  # noqa
-from .secret_manager import GcpSecret  # noqa
-from .credentials import GcpCredentials  # noqa
-from .worker import CloudRunWorker  # noqa
-from .worker_v2 import CloudRunWorkerV2  # noqa
-from prefect._internal.compatibility.deprecated import (
-    register_renamed_module,
-)
-=======
 from .cloud_storage import GcsBucket  # noqa
 from .credentials import GcpCredentials  # noqa
 from .secret_manager import GcpSecret  # noqa
 from .workers.vertex import VertexAIWorker  # noqa
 from .workers.cloud_run import CloudRunWorker  # noqa
->>>>>>> acae011e
+from .workers.cloud_run_v2 import CloudRunWorkerV2  # noqa
 
 register_renamed_module(
     "prefect_gcp.projects", "prefect_gcp.deployments", start_date="Jun 2023"
