# prefect-gcp

<p align="center">
    <a href="https://pypi.python.org/pypi/prefect-gcp/" alt="PyPI version">
        <img alt="PyPI" src="https://img.shields.io/pypi/v/prefect-gcp?color=0052FF&labelColor=090422"></a>
    <a href="https://github.com/PrefectHQ/prefect-gcp/" alt="Stars">
        <img src="https://img.shields.io/github/stars/PrefectHQ/prefect-gcp?color=0052FF&labelColor=090422" /></a>
    <a href="https://pepy.tech/badge/prefect-gcp/" alt="Downloads">
        <img src="https://img.shields.io/pypi/dm/prefect-gcp?color=0052FF&labelColor=090422" /></a>
    <a href="https://github.com/PrefectHQ/prefect-gcp/pulse" alt="Activity">
        <img src="https://img.shields.io/github/commit-activity/m/PrefectHQ/prefect-gcp?color=0052FF&labelColor=090422" /></a>
    <br>
    <a href="https://prefect-community.slack.com" alt="Slack">
        <img src="https://img.shields.io/badge/slack-join_community-red.svg?color=0052FF&labelColor=090422&logo=slack" /></a>
    <a href="https://discourse.prefect.io/" alt="Discourse">
        <img src="https://img.shields.io/badge/discourse-browse_forum-red.svg?color=0052FF&labelColor=090422&logo=discourse" /></a>
</p>

## Welcome!

`prefect-gcp` is a collection of prebuilt Prefect tasks that can be used to quickly construct Prefect flows.

## Getting Started

### Python setup

Requires an installation of Python 3.7+.

We recommend using a Python virtual environment manager such as pipenv, conda or virtualenv.

These tasks are designed to work with Prefect 2.0. For more information about how to use Prefect, please refer to the [Prefect documentation](https://orion-docs.prefect.io/).

### Installation

To use `prefect-gcp` and Cloud Run:

```bash
pip install prefect-gcp
```

To use Cloud Storage:
```bash
pip install "prefect-gcp[cloud_storage]"
```

To use BigQuery:

```bash
pip install "prefect-gcp[bigquery]"
```

To use Secret Manager:
```bash
pip install "prefect-gcp[secret_manager]"
```

To use Vertex AI:
```bash
pip install "prefect-gcp[aiplatform]"
```

<<<<<<< HEAD
Then, register to [view the blocks](https://orion-docs.prefect.io/ui/blocks/) on Prefect Cloud. A listing of available blocks in this collection can be found [here](https://prefecthq.github.io/prefect-gcp/#blocks-catalog/).
=======
A list of available blocks in this collection and their setup instructions can be found [here](https://prefecthq.github.io/prefect-gcp/blocks_list/).
>>>>>>> 73816a74

### Download blob from bucket

```python
from prefect import flow
from prefect_gcp import GcpCredentials
from prefect_gcp.cloud_storage import cloud_storage_download_blob_as_bytes

@flow
def cloud_storage_download_blob_flow():
    gcp_credentials = GcpCredentials(
        service_account_file="/path/to/service/account/keyfile.json")
    contents = cloud_storage_download_blob_as_bytes("bucket", "blob", gcp_credentials)
    return contents

cloud_storage_download_blob_flow()
```

### Deploy command on Cloud Run

Save the following as `prefect_gcp_flow.py`:

```python
from prefect import flow
from prefect_gcp import GcpCredentials
from prefect_gcp.cloud_run import CloudRunJob

@flow
def cloud_run_job_flow():
    cloud_run_job = CloudRunJob(
        image="us-docker.pkg.dev/cloudrun/container/job:latest",
        credentials=GcpCredentials.load("MY_BLOCK_NAME"),
        region="us-central1",
        command=["echo", "hello world"],
    )
    return cloud_run_job.run()
```

Deploy `prefect_gcp_flow.py`:

```python
from prefect.deployments import Deployment
from prefect_gcp_flow import cloud_run_job_flow

deployment = Deployment.build_from_flow(
    flow=cloud_run_job_flow,
    name="cloud_run_job_deployment", 
    version=1, 
    work_queue_name="demo",
)
deployment.apply()
```

Run the deployment either on the UI or through the CLI:
```bash
prefect deployment run cloud-run-job-flow/cloud_run_job_deployment
```

Visit [Prefect Deployments](https://docs.prefect.io/tutorials/deployments/) for more information about deployments.

### Deploy command on Vertex AI as a flow

Save the following as `prefect_gcp_flow.py`:

```python
from prefect import flow
from prefect_gcp.credentials import GcpCredentials
from prefect_gcp.aiplatform import VertexAICustomTrainingJob

@flow
def vertex_ai_job_flow():
    gcp_credentials = GcpCredentials.load("MY_BLOCK")
    job = VertexAICustomTrainingJob(
        command=["echo", "hello world"],
        region="us-east1",
        image="us-docker.pkg.dev/cloudrun/container/job:latest",
        gcp_credentials=gcp_credentials,
    )
    job.run()

vertex_ai_job_flow()
```

Deploy `prefect_gcp_flow.py`:


```python
from prefect.deployments import Deployment
from prefect_gcp_flow import vertex_ai_job_flow

deployment = Deployment.build_from_flow(
    flow=vertex_ai_job_flow,
    name="vertex-ai-job-deployment", 
    version=1, 
    work_queue_name="demo",
)
deployment.apply()
```

Run the deployment either on the UI or through the CLI:
```bash
prefect deployment run vertex-ai-job-flow/vertex-ai-job-deployment
```

Visit [Prefect Deployments](https://docs.prefect.io/tutorials/deployments/) for more information about deployments.

## Resources

If you encounter any bugs while using `prefect-gcp`, feel free to open an issue in the [prefect-gcp](https://github.com/PrefectHQ/prefect-gcp) repository.

If you have any questions or issues while using `prefect-gcp`, you can find help in either the [Prefect Discourse forum](https://discourse.prefect.io/) or the [Prefect Slack community](https://prefect.io/slack).

Feel free to ⭐️ or watch [`prefect-gcp`](https://github.com/PrefectHQ/prefect-gcp) for updates too!

## Development

If you'd like to install a version of `prefect-gcp` for development, clone the repository and perform an editable install with `pip`:

```bash
git clone https://github.com/PrefectHQ/prefect-gcp.git

cd prefect-gcp/

pip install -e ".[dev]"

# Install linting pre-commit hooks
pre-commit install
```<|MERGE_RESOLUTION|>--- conflicted
+++ resolved
@@ -59,11 +59,7 @@
 pip install "prefect-gcp[aiplatform]"
 ```
 
-<<<<<<< HEAD
-Then, register to [view the blocks](https://orion-docs.prefect.io/ui/blocks/) on Prefect Cloud. A listing of available blocks in this collection can be found [here](https://prefecthq.github.io/prefect-gcp/#blocks-catalog/).
-=======
-A list of available blocks in this collection and their setup instructions can be found [here](https://prefecthq.github.io/prefect-gcp/blocks_list/).
->>>>>>> 73816a74
+A list of available blocks in `prefect-gcp` and their setup instructions can be found [here](https://prefecthq.github.io/prefect-gcp/#blocks-catalog/).
 
 ### Download blob from bucket
 
