--- conflicted
+++ resolved
@@ -1,10 +1,6 @@
 {
   "template": "https://github.com/PrefectHQ/prefect-collection-template",
-<<<<<<< HEAD
-  "commit": "dabff0c99e3eb545d926ec6026bf8843e84eeb6a",
-=======
   "commit": "3391329444b9e6de946a77318e6e56cd8f49a23f",
->>>>>>> 5a069ae5
   "checkout": null,
   "context": {
     "cookiecutter": {
