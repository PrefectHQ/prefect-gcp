{
  "template": "https://github.com/PrefectHQ/prefect-collection-template",
<<<<<<< HEAD
  "commit": "679192d4bfd184bec42426f4d65643e070c16700",
=======
  "commit": "a592f007ef24c0ada2527f0822e980571a5ae89f",
>>>>>>> cebc3b05
  "checkout": null,
  "context": {
    "cookiecutter": {
      "full_name": "Prefect Technologies, Inc.",
      "email": "help@prefect.io",
      "github_organization": "PrefectHQ",
      "collection_name": "prefect-gcp",
      "collection_slug": "prefect_gcp",
      "collection_short_description": "Prefect integrations for interacting with Google Cloud Platform.",
      "_copy_without_render": [
        ".github/workflows/*.yml"
      ],
      "_template": "https://github.com/PrefectHQ/prefect-collection-template"
    }
  },
  "directory": null
}<|MERGE_RESOLUTION|>--- conflicted
+++ resolved
@@ -1,10 +1,6 @@
 {
   "template": "https://github.com/PrefectHQ/prefect-collection-template",
-<<<<<<< HEAD
-  "commit": "679192d4bfd184bec42426f4d65643e070c16700",
-=======
   "commit": "a592f007ef24c0ada2527f0822e980571a5ae89f",
->>>>>>> cebc3b05
   "checkout": null,
   "context": {
     "cookiecutter": {
