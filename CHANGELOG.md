# Changelog

All notable changes to this project will be documented in this file.

The format is based on [Keep a Changelog](https://keepachangelog.com/en/1.0.0/),
and this project adheres to [Semantic Versioning](https://semver.org/spec/v2.0.0.html).

## Unreleased

### Added

<<<<<<< HEAD
- Adding **MaxRetries** parameter to CloudRunJob block.
=======
- Added `service_account_name` to Cloud Run v2 default template and variables - [#231](https://github.com/PrefectHQ/prefect-gcp/pull/231)
>>>>>>> 4229eda8

### Changed

### Deprecated

### Removed

### Fixed

### Security

## 0.5.5

Released December 11th, 2023.

### Added

- Ability to publish `CloudRun` blocks as cloud-run work pools - [#237](https://github.com/PrefectHQ/prefect-gcp/pull/237)
- Ability to publish `VertexAICustomTrainingJob` blocks as a vertex-ai work pool - [#238](https://github.com/PrefectHQ/prefect-gcp/pull/238)

### Fixed

- Modified default command logic in `CloudRunWorkerJobV2Configuration` to utilize the `BaseJobConfiguration._base_flow_run_command` method.

## 0.5.4

Released November 29th, 2023.

### Changed

- Fix display name for Google Cloud Run v2 worker / work pool - [#229](https://github.com/PrefectHQ/prefect-gcp/pull/229)
- Removed credentials block creation step from the google cloud run worker guide - [#228](https://github.com/PrefectHQ/prefect-gcp/pull/228)

## 0.5.3

Released November 29th, 2023.

### Added

- Added `CloudRunJobV2` and `CloudRunWorkerV2` for executing Prefect flows via Google Cloud Run - [#220](https://github.com/PrefectHQ/prefect-gcp/pull/220)

### Fixed

- Fix `list_folders` and `list_blobs` now logging bucket name and bucket path - [#184](https://github.com/PrefectHQ/prefect-gcp/pull/214)
- Fix empty `GcpCredentials` not inferring the GCP project upon initialization when running on Compute Engine, Cloud Run, and App Engine - [#219](https://github.com/PrefectHQ/prefect-gcp/pull/219)

## 0.5.2

Released November 13th, 2023.

### Added

- GCP Cloud Run worker guide - [#203](https://github.com/PrefectHQ/prefect-gcp/pull/203)

### Fixed

- Default `project_id` in `GcpCredentials` if quota project is not provided - [#219](https://github.com/PrefectHQ/prefect-gcp/pull/219)

## 0.5.1

Released October 12th, 2023.

### Changed

- Updated workers to respect default command from base worker configuration - [#216](https://github.com/PrefectHQ/prefect-gcp/pull/216)

## 0.5.0

Released October 5th, 2023.

### Fixed

- Empty logging in `list_folders` and `list_blobs` - [#214](https://github.com/PrefectHQ/prefect-gcp/pull/214)

### Added

- Conditional imports to support operating with `pydantic>2` installed - [#215](https://github.com/PrefectHQ/prefect-gcp/pull/215)

## 0.4.7

Released September 22nd, 2023.

### Added

- Vertex AI `CustomJob` worker - [#211](https://github.com/PrefectHQ/prefect-gcp/pull/211)
- Add `kill_infrastructure` method to Vertex AI worker - [#213](https://github.com/PrefectHQ/prefect-gcp/pull/213)

### Changed

- Use flow run name for name of created custom jobs - [#208](https://github.com/PrefectHQ/prefect-gcp/pull/208)

## 0.4.6

Released September 5th, 2023.

### Changed

- Persist Labels to Vertex AI Custom Job - [#198](https://github.com/PrefectHQ/prefect-gcp/pull/208)

## 0.4.5

Released July 20th, 2023.

### Changed

- Promoted workers to GA, removed beta disclaimers

## 0.4.4

Released June 26th, 2023.

### Changed

- Vertex agent now attempts to retry create custom job up to three times to recover from transient errors - [#192](https://github.com/PrefectHQ/prefect-gcp/192)
- Updated `prefect.docker` import to `prefect.utilities.dockerutils` - [#194](https://github.com/PrefectHQ/prefect-gcp/pull/194)

## 0.4.3

Released June 15th, 2023.

### Deprecated

- `prefect_gcp.projects` module. Use `prefect_gcp.deployments` instead. - [#189](https://github.com/PrefectHQ/prefect-gcp/pull/189)
- `pull_project_from_gcs` step. Use `pull_from_gcs` instead. - [#189](https://github.com/PrefectHQ/prefect-gcp/pull/189)
- `push_project_to_gcs` step. Use `push_to_gcs` instead. - [#189](https://github.com/PrefectHQ/prefect-gcp/pull/189)
- `PullProjectFromGcsOutput` step output. Use `PullFromGcsOutput` instead. - [#189](https://github.com/PrefectHQ/prefect-gcp/pull/189)
- `PushProjectToGcsOutput` step output. Use `PushToGcsOutput` instead. - [#189](https://github.com/PrefectHQ/prefect-gcp/pull/189)

### Fixed

- Bug that `list_folders` method removes dot(`"."`)s in the middle of paths

## 0.4.2

Released on May 25th, 2023.

### Added

- `accelerator_count` property for `VertexAICustomTrainingJob` - [#174](https://github.com/PrefectHQ/prefect-gcp/pull/174)
- `result_transformer` parameter to customize the return structure of `bigquery_query` - [#176](https://github.com/PrefectHQ/prefect-gcp/pull/176)
- `boot_disk_type` and `boot_disk_size_gb` properties for `VertexAICustomTrainingJob` - [#177](https://github.com/PrefectHQ/prefect-gcp/pull/177)
- Support to stream worker logs for executed flow runs - [#183](https://github.com/PrefectHQ/prefect-gcp/pull/183)

## 0.4.1

Released on April 20th, 2023.

### Added

- `CloudRunWorker` for executing Prefect flows via Google Cloud Run - [#172](https://github.com/PrefectHQ/prefect-gcp/pull/172)

### Fixed

- Fix `CloudRunJob` with VPC Connector usage. - [#170](https://github.com/PrefectHQ/prefect-gcp/pull/170)

## 0.4.0

Released on April 6th, 2023.

### Added

- `pull_project_from_gcs` and `push_project_to_gcs` steps - [#167](https://github.com/PrefectHQ/prefect-gcp/pull/167)

### Fixed

- `upload_from_dataframe` docstring - [#162](https://github.com/PrefectHQ/prefect-gcp/pull/162)
- `upload_from_dataframe` file extensions for compressed parquet ('.snappy.parquet', '.gz.parquet') - [#166](https://github.com/PrefectHQ/prefect-gcp/pull/166)

## 0.3.0

Released on February 28th, 2023.

### Added

- `upload_from_dataframe` method in `GcsBucket` - [#140](https://github.com/PrefectHQ/prefect-gcp/pull/140)

### Fixed

- Using `GcsBucket` as a deployment storage option - [#147](https://github.com/PrefectHQ/prefect-gcp/pull/147)
- Breaking: Stop decoding and return a `bytes` type in `GcpSecret.read_secret`, as originally annotated - [#149](https://github.com/PrefectHQ/prefect-gcp/pull/149)
- Resolving paths in `GcsBucket` unintentionally generating an arbitrary UUID when path is an empty string - [#150](https://github.com/PrefectHQ/prefect-gcp/pull/150)

## 0.2.6

Released on February 7th, 2023.

### Fixed

- `get_directory` method in `GcsBucket` returns the list of downloaded file paths and supports relative path for `local_path` - [#129](https://github.com/PrefectHQ/prefect-gcp/pull/129).
- Reporting the state of the `VertexAICustomTrainingJob` to the Prefect API by passing the base env in job spec - [#132](https://github.com/PrefectHQ/prefect-gcp/pull/132).

## 0.2.5

Released on January 27th, 2023.

### Added

- `vpc_connector_name` field to `CloudRunJob` - [#123](https://github.com/PrefectHQ/prefect-gcp/pull/123)
- `list_folders` method for GcsBucket - [#121](https://github.com/PrefectHQ/prefect-gcp/pull/121)

### Fixed

- Listing blobs at the root folder - [#120](https://github.com/PrefectHQ/prefect-gcp/pull/120)

## 0.2.4

Released on January 20th, 2023.

### Fixed

- Correctly format GCS paths on Windows machines - [#117](https://github.com/PrefectHQ/prefect-gcp/pull/117)

## 0.2.3

Released on January 5th, 2023.

### Fixed

- Wrapping type annotations in quotes to prevent them from loading if the object is not found - [#105](https://github.com/PrefectHQ/prefect-gcp/pull/105)

## 0.2.2

Released on January 3rd, 2023.

### Added

- The `CloudRunJob` timeout parameter is now passed to the GCP TaskSpec. This allows Cloud Run tasks to run for longer than their default of 10min - [#99](https://github.com/PrefectHQ/prefect-gcp/pull/99)

### Fixed

- Improper imports on the top level - [#100](https://github.com/PrefectHQ/prefect-gcp/pull/100)

## 0.2.1

Released on December 23rd, 2022.

### Changed

- Adds handling for ` service_account_info` supplied to `GcpCredentials` as a json formatted string - [#94](https://github.com/PrefectHQ/prefect-gcp/pull/94)

## 0.2.0

Released on December 22nd, 2022.

### Added

- `list_blobs`, `download_object_to_path`, `download_object_to_file_object`, `download_folder_to_path`, `upload_from_path`, `upload_from_file_object`, `upload_from_folder` methods in `GcsBucket` - [#85](https://github.com/PrefectHQ/prefect-gcp/pull/85)
- `GcpSecret` block with `read_secret`, `write_secret`, and `delete_secret` methods - [#86](https://github.com/PrefectHQ/prefect-gcp/pull/86)
- `BigQueryWarehouse` block with `get_connection`, `fetch_one`, `fetch_many`, `fetch_all`, `execute`, `execute_many`, methods - [#88](https://github.com/PrefectHQ/prefect-gcp/pull/88)

### Changed

- Made `GcpCredentials.get_access_token` sync compatible - [#80](https://github.com/PrefectHQ/prefect-gcp/pull/80)
- Breaking: Obfuscated `GcpCredentials.service_account_info` by using `SecretDict` type - [#88](https://github.com/PrefectHQ/prefect-gcp/pull/88)
- `GcsBucket` additionally inherits from `ObjectStorageBlock` - [#85](https://github.com/PrefectHQ/prefect-gcp/pull/85)
- Expose all blocks available in the collection to top level init - [#88](https://github.com/PrefectHQ/prefect-gcp/pull/88)
- Inherit `CredentialsBlock` in `GcpCredentials` - [#92](https://github.com/PrefectHQ/prefect-gcp/pull/92)

### Fixed

- Warning stating `Failed to load collection 'prefect_gcp_aiplatform'` - [#87](https://github.com/PrefectHQ/prefect-gcp/pull/87)

## 0.1.8

Released on December 5th, 2022.

### Added

- `VertexAICustomTrainingJob` infrastructure block - [#75](https://github.com/PrefectHQ/prefect-gcp/pull/75)

## 0.1.7

Released on December 2nd, 2022.

### Added

- `CloudJobRun.kill` method for cancellation support - [#76](https://github.com/PrefectHQ/prefect-gcp/pull/76)

## 0.1.6

Released on October 7th, 2022.

### Fixed

- Validation errors for CPU and Memory being raised incorrectly - [#64](https://github.com/PrefectHQ/prefect-gcp/pull/64)

## 0.1.5

Released on September 28th, 2022.

### Changed

- Invoke `google.auth.default` if both `service_account_info` and `service_account_file` is not specified - [#57](https://github.com/PrefectHQ/prefect-gcp/pull/57)

### Fixed

- Retrieving the `project_id` from service account or `quota_project_id` from gcloud CLI if `project` is not specified - [#57](https://github.com/PrefectHQ/prefect-gcp/pull/57)

## 0.1.4

Released on September 19th, 2022.

### Added

- `CloudRunJob` infrastructure block - [#48](https://github.com/PrefectHQ/prefect-gcp/pull/48)
- `GcsBucket` block - [#41](https://github.com/PrefectHQ/prefect-gcp/pull/41)
- `external_config` keyword argument in `bigquery_create_table` task - [#53](https://github.com/PrefectHQ/prefect-gcp/pull/53)
- `content_type` keyword argument in `cloud_storage_upload_blob_from_file` task - [#47](https://github.com/PrefectHQ/prefect-gcp/pull/47)
- `**kwargs` for all tasks in the module `cloud_storage.py` - [#47](https://github.com/PrefectHQ/prefect-gcp/pull/47)

### Changed

- Made `schema` keyword argument optional in `bigquery_create_table` task, thus the position of the keyword changed - [#53](https://github.com/PrefectHQ/prefect-gcp/pull/53)
- Allowed `~` character to be used in the path for service account file - [#38](https://github.com/PrefectHQ/prefect-gcp/pull/38)

### Fixed

- `ValidationError` using `GcpCredentials.service_account_info` in `prefect-dbt` - [#44](https://github.com/PrefectHQ/prefect-gcp/pull/44)

## 0.1.3

Released on July 22nd, 2022.

### Added

- Added setup.py entry point - [#35](https://github.com/PrefectHQ/prefect-gcp/pull/35)

## 0.1.2

Released on July 22nd, 2022.

### Changed

- Updated tests to be compatible with core Prefect library (v2.0b9) and bumped required version - [#30](https://github.com/PrefectHQ/prefect-gcp/pull/30)
- Converted GcpCredentials into a Block - [#31](https://github.com/PrefectHQ/prefect-gcp/pull/31).

## 0.1.1

Released on July 11th, 2022

### Changed

- Improved error handle and instruction for extras - [#18](https://github.com/PrefectHQ/prefect-gcp/pull/18)

## 0.1.0

Released on March 17th, 2022.

### Added

- `cloud_storage_copy_blob`, `cloud_storage_create_bucket`, `cloud_storage_download_blob_as_bytes`, `cloud_storage_download_blob_to_file`, `cloud_storage_upload_blob_from_file`, and `cloud_storage_upload_blob_from_string` tasks - [#1](https://github.com/PrefectHQ/prefect-gcp/pull/1)
- `bigquery_create_table`, `bigquery_insert_stream`, `bigquery_load_cloud_storage`, `bigquery_load_file`, and `bigquery_query`, tasks - [#2](https://github.com/PrefectHQ/prefect-gcp/pull/2)
- `create_secret`, `delete_secret`, `delete_secret_version`, `read_secret`, and `update_secret` tasks - [#3](https://github.com/PrefectHQ/prefect-gcp/pull/5)<|MERGE_RESOLUTION|>--- conflicted
+++ resolved
@@ -8,12 +8,8 @@
 ## Unreleased
 
 ### Added
-
-<<<<<<< HEAD
-- Adding **MaxRetries** parameter to CloudRunJob block.
-=======
+- Adding **MaxRetries** parameter to CloudRunJob block  - [#235](https://github.com/PrefectHQ/prefect-gcp/pull/235)
 - Added `service_account_name` to Cloud Run v2 default template and variables - [#231](https://github.com/PrefectHQ/prefect-gcp/pull/231)
->>>>>>> 4229eda8
 
 ### Changed
 
